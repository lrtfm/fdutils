--- conflicted
+++ resolved
@@ -42,11 +42,8 @@
         raise NotImplementedError("Cell location not implemented for variable layers")
     points = np.asarray(points, dtype=ScalarType).reshape(-1, self.geometric_dimension())
     if utils.complex_mode:
-<<<<<<< HEAD
-=======
         if not np.allclose(points.imag, 0):
             raise ValueError("Provided points have non-zero imaginary part")
->>>>>>> 3c87da39
         points = points.real.copy()
     npoint, _ = points.shape
     cells = np.empty(npoint, dtype=IntType)
